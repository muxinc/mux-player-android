package com.mux.player.media

import android.net.Uri
import androidx.media3.common.MediaItem
import androidx.media3.common.MediaItem.RequestMetadata

/**
 * Creates instances of [MediaItem] or [MediaItem.Builder] configured for easy use with MuxPlayer`.
 */
object MediaItems {

  /**
   * Default domain + tld for Mux Video
   */
  @Suppress("MemberVisibilityCanBePrivate")
  internal const val MUX_VIDEO_DEFAULT_DOMAIN = "mux.com"

  private const val MUX_VIDEO_SUBDOMAIN = "stream"
  private const val EXTRA_VIDEO_DATA = "com.mux.video.customerdata"

  /**
   * Creates a new [MediaItem] that points to a given Mux Playback ID.
   *
   * ## Controlling resolution
   * You can use the [maxResolution] and [minResolution] parameters to control the possible video
   * resolutions that Mux Player can stream. You can use these parameters to control your overall
   * playback experience and platform usage. Lower resolution generally means smoother playback
   * experience and lower costs, higher resolution generally means nicer-looking videos that may
   * take longer to start or stall on unfavorable networks.
   *
   * ## Custom domains
   * If you are using Mux Video [custom domains](https://docs.mux.com/guides/use-a-custom-domain-for-streaming#use-your-own-domain-for-delivering-videos-and-images),
   * you can configure your MediaItem with your custom domain using the [domain] parameter
   *
   * @param playbackId A playback ID for a Mux Asset
   * @param maxResolution The maximum resolution that should be requested over the network
   * @param minResolution The minimum resolution that should be requested over the network
   * @param renditionOrder [RenditionOrder.Descending] to emphasize quality, [RenditionOrder.Ascending] to emphasize performance
   * @param domain Optional custom domain for Mux Video. The default is [MUX_VIDEO_DEFAULT_DOMAIN]
   * @param playbackToken Playback token for secure playback
   *
   * @see builderFromMuxPlaybackId
   */
  @JvmStatic
  @JvmOverloads
  fun fromMuxPlaybackId(
    playbackId: String,
    maxResolution: PlaybackResolution? = null,
    minResolution: PlaybackResolution? = null,
    renditionOrder: RenditionOrder? = null,
    domain: String? = MUX_VIDEO_DEFAULT_DOMAIN,
    playbackToken: String? = null,
  ): MediaItem = builderFromMuxPlaybackId(
    playbackId,
    maxResolution,
    minResolution,
    renditionOrder,
    domain,
    playbackToken,
  ).build()

  /**
   * Creates a new [MediaItem.Builder] that points to a given Mux Playback ID. You can add
   * additional configuration to the `MediaItem` before you build it
   *
   * ## Controlling resolution
   * You can use the [maxResolution] and [minResolution] parameters to control the possible video
   * resolutions that Mux Player can stream. You can use these parameters to control your overall
   * playback experience and platform usage. Lower resolution generally means smoother playback
   * experience and lower costs, higher resolution generally means nicer-looking videos that may
   * take longer to start or stall on unfavorable networks.
   *
   * ## Custom domains
   * If you are using Mux Video [custom domains](https://docs.mux.com/guides/use-a-custom-domain-for-streaming#use-your-own-domain-for-delivering-videos-and-images),
   * you can configure your MediaItem with your custom domain using the [domain] parameter
   *
   * @param playbackId A playback ID for a Mux Asset
   * @param maxResolution The maximum resolution that should be requested over the network
   * @param minResolution The minimum resolution that should be requested over the network
   * @param renditionOrder [RenditionOrder.Descending] to emphasize quality, [RenditionOrder.Ascending] to emphasize performance
   * @param domain Optional custom domain for Mux Video. The default is [MUX_VIDEO_DEFAULT_DOMAIN]
   *
   * @see fromMuxPlaybackId
   */
  @JvmStatic
  @JvmOverloads
  fun builderFromMuxPlaybackId(
    playbackId: String,
    maxResolution: PlaybackResolution? = null,
    minResolution: PlaybackResolution? = null,
    renditionOrder: RenditionOrder? = null,
    domain: String? = MUX_VIDEO_DEFAULT_DOMAIN,
    playbackToken: String? = null,
  ): MediaItem.Builder {
    return MediaItem.Builder()
      .setUri(
        createPlaybackUrl(
          playbackId = playbackId,
          domain = domain ?: MUX_VIDEO_DEFAULT_DOMAIN,
          maxResolution = maxResolution,
          minResolution = minResolution,
          renditionOrder = renditionOrder,
          playbackToken = playbackToken,
        )
      )
      .setRequestMetadata(
        RequestMetadata.Builder()
          .build()
      )
  }

  private fun createPlaybackUrl(
    playbackId: String,
    domain: String = MUX_VIDEO_DEFAULT_DOMAIN,
    subdomain: String = MUX_VIDEO_SUBDOMAIN,
    maxResolution: PlaybackResolution? = null,
    minResolution: PlaybackResolution? = null,
    renditionOrder: RenditionOrder? = null,
    playbackToken: String? = null,
  ): String {
    val base = Uri.parse("https://$subdomain.$domain/$playbackId.m3u8").buildUpon()

    minResolution?.let { base.appendQueryParameter("min_resolution", resolutionValue(it)) }
    maxResolution?.let { base.appendQueryParameter("max_resolution", resolutionValue(it)) }
    renditionOrder?.let { base.appendQueryParameter("rendition_order", resolutionValue(it)) }
    playbackToken?.let { base.appendQueryParameter("token", it) }

    base.appendQueryParameter("redundant_streams", "true");

    return base.build().toString()
  }

  private fun resolutionValue(renditionOrder: RenditionOrder): String {
    return when (renditionOrder) {
      RenditionOrder.Descending -> "desc"
    }
  }

  private fun resolutionValue(playbackResolution: PlaybackResolution): String {
    return when (playbackResolution) {
      PlaybackResolution.LD_480 -> "480p"
      PlaybackResolution.LD_540 -> "540p"
      PlaybackResolution.HD_720 -> "720p"
      PlaybackResolution.FHD_1080 -> "1080p"
      PlaybackResolution.QHD_1440 -> "1440p"
      PlaybackResolution.FOUR_K_2160 -> "2160p"
    }
  }
}

/**
 * A resolution for playing back Mux assets. If specified in [MediaItems.fromMuxPlaybackId], or
 * similar methods, the video's resolution will be limited to the given value
 */
enum class PlaybackResolution {
  LD_480,
  LD_540,
  HD_720,
  FHD_1080,
  QHD_1440,
  FOUR_K_2160,
}

/**
 * The order of preference for adaptive streaming.
 */
enum class RenditionOrder {
<<<<<<< HEAD
  /**
   * The highest-resolution renditions will be chosen first, adjusting downward if needed. This
   * setting emphasizes video quality, but may lead to more interruptions on unfavorable networks
   */
=======
>>>>>>> 09299610
  Descending,

  /**
   * The highest-resolution renditions will be chosen first, adjusting downward if needed. This
   * setting emphasizes video quality, but may lead to more interruptions on unfavorable networks
   */
  Ascending,
}<|MERGE_RESOLUTION|>--- conflicted
+++ resolved
@@ -165,18 +165,9 @@
  * The order of preference for adaptive streaming.
  */
 enum class RenditionOrder {
-<<<<<<< HEAD
   /**
    * The highest-resolution renditions will be chosen first, adjusting downward if needed. This
    * setting emphasizes video quality, but may lead to more interruptions on unfavorable networks
    */
-=======
->>>>>>> 09299610
   Descending,
-
-  /**
-   * The highest-resolution renditions will be chosen first, adjusting downward if needed. This
-   * setting emphasizes video quality, but may lead to more interruptions on unfavorable networks
-   */
-  Ascending,
 }