package com.mux.player.media

import android.net.Uri
import android.os.Bundle
import android.util.Log
import androidx.media3.common.MediaItem
import androidx.media3.common.MediaItem.RequestMetadata
import com.mux.player.internal.Constants

/**
 * Creates instances of [MediaItem] or [MediaItem.Builder] configured for easy use with MuxPlayer`.
 */
object MediaItems {

  private const val TAG = "MediaItems"

  /**
   * Default domain + tld for Mux Video
   */
  @Suppress("MemberVisibilityCanBePrivate")
  internal const val MUX_VIDEO_DEFAULT_DOMAIN = "mux.com"

  internal const val MUX_VIDEO_SUBDOMAIN = "stream"
  internal const val EXTRA_VIDEO_DATA = "com.mux.video.customerdata"

  /**
   * Creates a new [MediaItem] that points to a given Mux Playback ID.
   *
   * ## Controlling resolution
   * You can use the [maxResolution] and [minResolution] parameters to control the possible video
   * resolutions that Mux Player can stream. You can use these parameters to control your overall
   * playback experience and platform usage. Lower resolution generally means smoother playback
   * experience and lower costs, higher resolution generally means nicer-looking videos that may
   * take longer to start or stall on unfavorable networks.
   *
   * ## Custom domains
   * If you are using Mux Video [custom domains](https://docs.mux.com/guides/use-a-custom-domain-for-streaming#use-your-own-domain-for-delivering-videos-and-images),
   * you can configure your MediaItem with your custom domain using the [domain] parameter
   *
<<<<<<< HEAD
   * ## DRM and Secure playback
   * Mux player provides two types of playback security, signed playback and DRM playback. Signed
   * playback protects your assets from being played by third parties by using a Playback Token
   * you generate securely on your application backend. DRM playbacks adds additional system-level
   * protections against unauthorized copying and recording of your media, but requires additional
   * setup.
   *
   * ### Secure Playback
   * To use secure playback, you must provide a valid [playbackToken]
   *
   * ### DRM Playback
   * To use DRM playback, you must provide *both* a valid [playbackToken] and a valid [drmToken]
   *
=======
>>>>>>> 3ddfe607
   * @param playbackId A playback ID for a Mux Asset
   * @param maxResolution The maximum resolution that should be requested over the network
   * @param minResolution The minimum resolution that should be requested over the network
   * @param renditionOrder [RenditionOrder.Descending] to emphasize quality, [RenditionOrder.Ascending] to emphasize performance
   * @param domain Optional custom domain for Mux Video. The default is [MUX_VIDEO_DEFAULT_DOMAIN]
<<<<<<< HEAD
   * @param playbackToken Playback Token required for Secure Video Playback and DRM Playback
   * @param drmToken DRM Token required for DRM Playback. For DRM, you also need a [playbackToken]
=======
   * @param playbackToken Playback token for secure playback
>>>>>>> 3ddfe607
   *
   * @see builderFromMuxPlaybackId
   */
  @JvmStatic
  @JvmOverloads
  fun fromMuxPlaybackId(
    playbackId: String,
    maxResolution: PlaybackResolution? = null,
    minResolution: PlaybackResolution? = null,
    renditionOrder: RenditionOrder? = null,
    domain: String? = MUX_VIDEO_DEFAULT_DOMAIN,
    playbackToken: String? = null,
    drmToken: String? = null,
  ): MediaItem = builderFromMuxPlaybackId(
    playbackId,
    maxResolution,
    minResolution,
    renditionOrder,
    domain,
    playbackToken,
    drmToken
  ).build()


  /**
   * Creates a new [MediaItem] that points to a given Mux Playback ID.
   *
   * ## Controlling resolution
   * You can use the [maxResolution] and [minResolution] parameters to control the possible video
   * resolutions that Mux Player can stream. You can use these parameters to control your overall
   * playback experience and platform usage. Lower resolution generally means smoother playback
   * experience and lower costs, higher resolution generally means nicer-looking videos that may
   * take longer to start or stall on unfavorable networks.
   *
   * ## Custom domains
   * If you are using Mux Video [custom domains](https://docs.mux.com/guides/use-a-custom-domain-for-streaming#use-your-own-domain-for-delivering-videos-and-images),
   * you can configure your MediaItem with your custom domain using the [domain] parameter
   *
   * ## DRM and Secure playback
   * Mux player provides two types of playback security, signed playback and DRM playback. Signed
   * playback protects your assets from being played by third parties by using a Playback Token
   * you generate securely on your application backend. DRM playbacks adds additional system-level
   * protections against unauthorized copying and recording of your media, but requires additional
   * setup.
   *
   * ### Secure Playback
   * To use secure playback, you must provide a valid [playbackToken]
   *
   * ### DRM Playback
   * To use DRM playback, you must provide *both* a valid [playbackToken] and a valid [drmToken]
   *
   * ## Controlling resolution
   * You can use the [maxResolution] and [minResolution] parameters to control the possible video
   * resolutions that Mux Player can stream. You can use these parameters to control your overall
   * playback experience and platform usage. Lower resolution generally means smoother playback
   * experience and lower costs, higher resolution generally means nicer-looking videos that may
   * take longer to start or stall on unfavorable networks.
   *
   * ## Custom domains
   * If you are using Mux Video [custom domains](https://docs.mux.com/guides/use-a-custom-domain-for-streaming#use-your-own-domain-for-delivering-videos-and-images),
   * you can configure your MediaItem with your custom domain using the [domain] parameter
   *
   * @param playbackId A playback ID for a Mux Asset
   * @param maxResolution The maximum resolution that should be requested over the network
   * @param minResolution The minimum resolution that should be requested over the network
   * @param renditionOrder [RenditionOrder.Descending] to emphasize quality, [RenditionOrder.Ascending] to emphasize performance
   * @param domain Optional custom domain for Mux Video. The default is [MUX_VIDEO_DEFAULT_DOMAIN]
   * @param playbackToken Playback Token required for Secure Video Playback and DRM Playback
   * @param drmToken DRM Token required for DRM Playback. For DRM, you also need a [playbackToken]
   *
   * @see builderFromMuxPlaybackId
   */
  @JvmStatic
  @JvmOverloads
  fun builderFromMuxPlaybackId(
    playbackId: String,
    maxResolution: PlaybackResolution? = null,
    minResolution: PlaybackResolution? = null,
    renditionOrder: RenditionOrder? = null,
    domain: String? = MUX_VIDEO_DEFAULT_DOMAIN,
    playbackToken: String? = null,
    drmToken: String? = null,
  ): MediaItem.Builder {
    return MediaItem.Builder()
      .setUri(
        createPlaybackUrl(
          playbackId = playbackId,
          domain = domain ?: MUX_VIDEO_DEFAULT_DOMAIN,
          maxResolution = maxResolution,
          minResolution = minResolution,
          renditionOrder = renditionOrder,
          playbackToken = playbackToken,
        )
      )
      .setRequestMetadata(
        RequestMetadata.Builder()
          .setExtras(
            Bundle().apply {
              putString(Constants.BUNDLE_DRM_TOKEN, drmToken)
              putString(Constants.BUNDLE_PLAYBACK_ID, playbackId)
              putString(Constants.BUNDLE_PLAYBACK_DOMAIN, domain)
            }
          )
          .build()
      )
  }

  private fun createPlaybackUrl(
    playbackId: String,
    domain: String = MUX_VIDEO_DEFAULT_DOMAIN,
    subdomain: String = MUX_VIDEO_SUBDOMAIN,
    maxResolution: PlaybackResolution? = null,
    minResolution: PlaybackResolution? = null,
    renditionOrder: RenditionOrder? = null,
    playbackToken: String? = null,
  ): String {
    val base = Uri.parse("https://$subdomain.$domain/$playbackId.m3u8").buildUpon()

    minResolution?.let { base.appendQueryParameter("min_resolution", resolutionValue(it)) }
    maxResolution?.let { base.appendQueryParameter("max_resolution", resolutionValue(it)) }
    renditionOrder?.takeIf { it != RenditionOrder.Default }
      ?.let { base.appendQueryParameter("rendition_order", resolutionValue(it)) }
    playbackToken?.let { base.appendQueryParameter("token", it) }

    base.appendQueryParameter("redundant_streams", "true");

    return base.build().toString()
  }

  private fun resolutionValue(renditionOrder: RenditionOrder): String {
    return when (renditionOrder) {
      RenditionOrder.Descending -> "desc"
      else -> "" // should be avoided by createPlaybackUrl
    }
  }

  private fun resolutionValue(playbackResolution: PlaybackResolution): String {
    return when (playbackResolution) {
      PlaybackResolution.LD_480 -> "480p"
      PlaybackResolution.LD_540 -> "540p"
      PlaybackResolution.HD_720 -> "720p"
      PlaybackResolution.FHD_1080 -> "1080p"
      PlaybackResolution.QHD_1440 -> "1440p"
      PlaybackResolution.FOUR_K_2160 -> "2160p"
    }
  }
}

/**
 * A resolution for playing back Mux assets. If specified in [MediaItems.fromMuxPlaybackId], or
 * similar methods, the video's resolution will be limited to the given value
 */
enum class PlaybackResolution {
  LD_480,
  LD_540,
  HD_720,
  FHD_1080,
  QHD_1440,
  FOUR_K_2160,
}

/**
 * The order of preference for adaptive streaming.
 */
enum class RenditionOrder {
  /**
   * The highest-resolution renditions will be chosen first, adjusting downward if needed. This
   * setting emphasizes video quality, but may lead to more interruptions on unfavorable networks
   */
  Descending,

  /**
   * The default rendition order will be used, which may be optimized for delivery
   */
  Default,
}<|MERGE_RESOLUTION|>--- conflicted
+++ resolved
@@ -37,7 +37,6 @@
    * If you are using Mux Video [custom domains](https://docs.mux.com/guides/use-a-custom-domain-for-streaming#use-your-own-domain-for-delivering-videos-and-images),
    * you can configure your MediaItem with your custom domain using the [domain] parameter
    *
-<<<<<<< HEAD
    * ## DRM and Secure playback
    * Mux player provides two types of playback security, signed playback and DRM playback. Signed
    * playback protects your assets from being played by third parties by using a Playback Token
@@ -51,19 +50,14 @@
    * ### DRM Playback
    * To use DRM playback, you must provide *both* a valid [playbackToken] and a valid [drmToken]
    *
-=======
->>>>>>> 3ddfe607
    * @param playbackId A playback ID for a Mux Asset
    * @param maxResolution The maximum resolution that should be requested over the network
    * @param minResolution The minimum resolution that should be requested over the network
    * @param renditionOrder [RenditionOrder.Descending] to emphasize quality, [RenditionOrder.Ascending] to emphasize performance
    * @param domain Optional custom domain for Mux Video. The default is [MUX_VIDEO_DEFAULT_DOMAIN]
-<<<<<<< HEAD
    * @param playbackToken Playback Token required for Secure Video Playback and DRM Playback
    * @param drmToken DRM Token required for DRM Playback. For DRM, you also need a [playbackToken]
-=======
    * @param playbackToken Playback token for secure playback
->>>>>>> 3ddfe607
    *
    * @see builderFromMuxPlaybackId
    */
