package com.mux.player.cacheing

import android.annotation.SuppressLint
import android.annotation.TargetApi
import android.content.Context
import android.os.Build
import android.util.Log
import com.mux.player.cacheing.CacheController.datastore
import com.mux.player.cacheing.CacheController.downloadStarted
import com.mux.player.cacheing.CacheController.setup
import com.mux.player.internal.cache.FileRecord
import com.mux.player.internal.cache.getAge
import com.mux.player.internal.cache.getCacheControl
import com.mux.player.internal.cache.getContentType
import com.mux.player.internal.cache.getETag
import com.mux.player.internal.cache.isContentTypeSegment
<<<<<<< HEAD
=======
import com.mux.player.internal.cache.nowUtc
>>>>>>> c3f4b334
import com.mux.player.internal.cache.parseMaxAge
import com.mux.player.internal.cache.parseSMaxAge
import kotlinx.coroutines.CoroutineScope
import kotlinx.coroutines.Dispatchers
import kotlinx.coroutines.launch
import java.io.BufferedInputStream
import java.io.BufferedOutputStream
import java.io.Closeable
import java.io.File
import java.io.FileInputStream
import java.io.FileOutputStream
import java.io.IOException
import java.io.InputStream
import java.io.OutputStream
import java.net.URL
import java.util.TimeZone
import java.util.concurrent.TimeUnit
import java.util.concurrent.atomic.AtomicInteger

/**
 * Controls access to Mux Player's cache
 *
 * To use this object, you must first call [setup]. If you aren't writing a test, you can pass
 * `null` for the second parameter
 */
@SuppressLint("StaticFieldLeak")
internal object CacheController {

  private lateinit var appContext: Context
  private lateinit var datastore: CacheDatastore

  private val playersWithCache = AtomicInteger(0)
  private val ioScope = CoroutineScope(Dispatchers.IO)
<<<<<<< HEAD
  // access gated via playersWithCache.
  // Only start it if you incremented from 0, only stop if you decrement from 0
//  private var proxyServer: ProxyServer? = null
=======
>>>>>>> c3f4b334

  const val TAG = "CacheController"

  val RX_NO_STORE = Regex("""no-store""")
  val RX_NO_CACHE = Regex("""no-cache""")
  val RX_MAX_AGE = Regex("""max-age=([0-9].*)""")
  val RX_S_MAX_AGE = Regex("""s-max-age=([0-9].*)""")

  /**
   * Call from the constructor of Mux Player. This must be called internally before any playing
   * starts, assuming that disk caching is enabled
   *
   * @param context A context. The Application context will be extracted from it for further use
   * @param cacheDatastore Optional. If not provided, the default `CacheDatastore` will be used
   */
  @JvmSynthetic
  internal fun setup(context: Context, cacheDatastore: CacheDatastore?) {
    if (!this::appContext.isInitialized) {
      this.appContext = context.applicationContext
    }
    if (!this::datastore.isInitialized) {
      datastore = cacheDatastore ?: CacheDatastore(appContext)
    }
  }

  /**
   * Call internally when a new MuxPlayer is created, if caching was enabled.
   */
  @JvmSynthetic
  internal fun onPlayerCreated() {
    Log.d(TAG, "onPlayerCreated: called")
    val totalPlayersBefore = playersWithCache.getAndIncrement()
    Log.d(TAG, "onPlayerCreated: had $totalPlayersBefore players")
    if (totalPlayersBefore == 0) {
      ioScope.launch { datastore.open() }
//      proxyServer = ProxyServer()
    }
  }

  /**
   * Call internally when a MuxPlayer is released if caching was enabled.
   *
   * Try to call only once per player, even if caller calls release() multiple times
   */
  @JvmSynthetic
  internal fun onPlayerReleased() {
    if (Build.VERSION.SDK_INT >= Build.VERSION_CODES.N) {
      closeDatastoreApiN()
    } else {
      closeDatastoreLegacy()
    }
  }

  @TargetApi(Build.VERSION_CODES.N)
  private fun closeDatastoreApiN() {
    val totalPlayersNow = playersWithCache.updateAndGet { if (it > 0) it - 1 else it }
    Log.d(TAG, "closeDatastoreApiN: now have $totalPlayersNow players")
    if (totalPlayersNow == 0) {
      ioScope.launch { datastore.close() }
    }
  }

  private fun closeDatastoreLegacy() {
    val totalPlayersNow = playersWithCache.decrementAndGet()
    Log.d(TAG, "closeDatastoreLegacy: now have $totalPlayersNow players")
    if (totalPlayersNow == 0) {
      ioScope.launch { datastore.close() }
    }
  }

  /**
   * Tries to read from the cache. If there's a hit, this method will return a [ReadHandle] for
   * reading the file. The [ReadHandle] has methods for reading, and also info about the original
   * resource, like its original URL, response headers, and cache-control directives
   */
  fun tryRead(
    requestUrl: String,
  ): ReadHandle? {
    // todo - check for initialization and throw Something

    val fileRecord = datastore.readRecord(requestUrl)
    Log.d(TAG, "Read file record: $fileRecord")
    // todo readRecord checks for the file?
    return if (fileRecord == null) {
      null
    } else {
      ReadHandle(
        url = requestUrl,
        file = fileRecord,
        datastore = datastore,
        directory = datastore.fileCacheDir(),
      )
    }
  }

  /**
   * Call when you are about to download the body of a response. This method returns an object you
   * can use to write your data. See [WriteHandle] for more information
   */
  fun downloadStarted(
    requestUrl: String,
    responseHeaders: Map<String, List<String>>,
<<<<<<< HEAD
//    playerOutputStream: OutputStream,
=======
>>>>>>> c3f4b334
  ): WriteHandle {

    return if (shouldCacheResponse(requestUrl, responseHeaders)) {
      val tempFile = datastore.createTempDownloadFile(URL(requestUrl))

      WriteHandle(
        controller = this,
        tempFile = tempFile,
<<<<<<< HEAD
//        playerOutputStream = playerOutputStream,
=======
>>>>>>> c3f4b334
        responseHeaders = responseHeaders,
        datastore = datastore,
        url = requestUrl,
      )
    } else {
      // not supposed to cache, so the WriteHandle just writes to the player
      WriteHandle(
        controller = this,
        tempFile = null,
<<<<<<< HEAD
//        playerOutputStream = playerOutputStream,
=======
>>>>>>> c3f4b334
        url = requestUrl,
        datastore = datastore,
        responseHeaders = responseHeaders,
      )
    }
  }

  /**
   * Call internally when a new MuxPlayer is created, if caching was enabled.
   */
  @JvmSynthetic
  internal fun onPlayerCreated() {
    Log.d(TAG, "onPlayerCreated: called")
    val totalPlayersBefore = playersWithCache.getAndIncrement()
    Log.d(TAG, "onPlayerCreated: had $totalPlayersBefore players")
    if (totalPlayersBefore == 0) {
      ioScope.launch { datastore.open() }
    }
  }

  /**
   * Call internally when a MuxPlayer is released if caching was enabled.
   *
   * Try to call only once per player, even if caller calls release() multiple times
   */
  @JvmSynthetic
  internal fun onPlayerReleased() {
    if (Build.VERSION.SDK_INT >= Build.VERSION_CODES.N) {
      closeDatastoreApiN()
    } else {
      closeDatastoreLegacy()
    }
  }

  @TargetApi(Build.VERSION_CODES.N)
  private fun closeDatastoreApiN() {
    val totalPlayersNow = playersWithCache.updateAndGet { if (it > 0) it - 1 else it }
    Log.d(TAG, "closeDatastoreApiN: now have $totalPlayersNow players")
    if (totalPlayersNow == 0) {
      ioScope.launch { datastore.close() }
    }
  }

  private fun closeDatastoreLegacy() {
    val totalPlayersNow = playersWithCache.decrementAndGet()
    Log.d(TAG, "closeDatastoreLegacy: now have $totalPlayersNow players")
    if (totalPlayersNow == 0) {
      ioScope.launch { datastore.close() }
    }
  }


  /**
   * Returns true if the request should be cached, based on its URL and the headers of the response
   */
  @JvmSynthetic
  internal fun shouldCacheResponse(
    requestUrl: String,
    responseHeaders: Map<String, List<String>>
  ): Boolean {
    // basic conditions
    val eTag = responseHeaders.getETag()
    if (eTag.isNullOrEmpty()) {
      return false
    }
    val cacheControlLine = responseHeaders.getCacheControl()
    if (cacheControlLine == null || cacheControlLine.contains(RX_NO_STORE)) {
      return false
    }

    val contentType = responseHeaders.getContentType()
    // for now, only segments
    if (!isContentTypeSegment(contentType)) {
      return false
    }

    // todo - Need to specifically only cache segments. Check content-type first then url

    // todo - additional logic here:
    //  * check disk space against Content-Length?
    //  * check for headers like Age?
    //  * make sure the entry is not already expired by like a second or whatever (edge case)

    return true
  }
}

<<<<<<< HEAD





}

/**
 * Object for reading from the Cache. The methods on this object will read bytes from a cache copy
 * of the remote resource.
 *
 * Use [readAllInto] to read the entire file into an OutputStream.
 */
internal class ReadHandle internal constructor(
  val url: String,
  val file: FileRecord,
  datastore: CacheDatastore,
  directory: File,
) : Closeable {

=======
/**
 * Object for reading from the Cache. The methods on this object will read bytes from a cache copy
 * of the remote resource.
 *
 * Use [readAllInto] to read the entire file into an OutputStream.
 */
internal class ReadHandle internal constructor(
  val url: String,
  val file: FileRecord,
  datastore: CacheDatastore,
  directory: File,
) : Closeable {

>>>>>>> c3f4b334
  companion object {
    const val READ_SIZE = 32 * 1024
  }

  private val cacheFile: File
  private val fileInput: InputStream

  init {
    Log.d(CacheController.TAG, "Reading from cache file at ${file.relativePath}")
    cacheFile = File(datastore.fileCacheDir(), file.relativePath)
    //fileInput = BufferedInputStream(FileInputStream(File(directory, file.relativePath)))
    // todo - oh no were saving absolute paths by mistake
    Log.d(CacheController.TAG, "Actual file we're reading is $cacheFile")
    fileInput = BufferedInputStream(FileInputStream(cacheFile))
  }

  // todo - needs to be in schema for efficient eviction
  val fileSize: Long get() = cacheFile.length()

  @Throws(IOException::class)
  fun read(into: ByteArray, offset: Int, len: Int): Int {
    return fileInput.read(into, offset, len)
  }

  @Throws(IOException::class)
  fun readAllInto(outputStream: OutputStream) {
    val buf = ByteArray(READ_SIZE)
    while (true) {
      val readBytes = fileInput.read(buf)
      if (readBytes == -1) {
        // done
        break
      } else {
        outputStream.write(buf, 0, readBytes)
      }
    }
  }

  override fun close() {
    runCatching { fileInput.close() }
  }
}

/**
 * Object for writing to both the player and the cache. Call [downloadStarted] to get one of these
 * for any given web response. Writes to this handle will go to the player and also to the cache
 * if required
 */
internal class WriteHandle internal constructor(
  val url: String,
  val responseHeaders: Map<String, List<String>>,
  private val controller: CacheController,
  private val datastore: CacheDatastore,
  private val tempFile: File?,
<<<<<<< HEAD
//    private val playerOutputStream: OutputStream,
): Closeable {

  private val fileOutputStream = tempFile?.let { BufferedOutputStream(FileOutputStream(it)) }
//    private val fileOutputStream = tempFile?.let { FileOutputStream(it) }
=======
): Closeable {

  private val fileOutputStream = tempFile?.let { BufferedOutputStream(FileOutputStream(it)) }
>>>>>>> c3f4b334

  /**
   * Writes the given bytes to both the player socket and the file
   */
  fun write(data: ByteArray, offset: Int, len: Int) {
<<<<<<< HEAD
//      playerOutputStream.write(data, offset, len)
=======
>>>>>>> c3f4b334
    Log.i(CacheController.TAG, "Writing $len bytes unless $fileOutputStream is null")
    fileOutputStream?.write(data, offset, len)
    fileOutputStream?.flush()
  }

  /**
<<<<<<< HEAD
   * Writes the given String's bytes to both the player socket and the file
   */
//    fun write(data: String) {
//      playerOutputStream.write(data.toByteArray(Charsets.US_ASCII))
//      fileOutputStream?.write(data.toByteArray(Charsets.US_ASCII))
//    }

  /**
   * Call when you've reached the end of the body input. This closes the streams to the player
   * socket and file (if any)
   */
  fun finishedWriting() {
//      playerOutputStream.close()

    // If there's a temp file, we are caching it so move it from the temp file and write to index
    Log.i(CacheController.TAG, "flushing $fileOutputStream")
    fileOutputStream?.flush()
    Log.i(CacheController.TAG, "closing $fileOutputStream")
    fileOutputStream?.close()
    Log.i(CacheController.TAG, "temp file is $tempFile")
    Log.i(CacheController.TAG, "temp file has ${tempFile?.length()}")
    if (tempFile != null) {
      val cacheControl = responseHeaders.getCacheControl()
      val etag = responseHeaders.getETag()
      if (cacheControl != null && etag != null) {
        val cacheFile = datastore.moveFromTempFile(tempFile, URL(url))
        Log.d(CacheController.TAG, "move to cache file with path ${cacheFile.path}")

        val nowUtc = System.currentTimeMillis().let { timeMs ->
          val timezone = TimeZone.getDefault()
          (timeMs + timezone.getOffset(timeMs)) / 1000
        }
        val recordAge = responseHeaders.getAge()?.toLongOrNull()
        val maxAge = parseMaxAge(cacheControl) ?: parseSMaxAge(
          cacheControl
        )
        val relativePath = cacheFile.toRelativeString(datastore.fileCacheDir())

        Log.i(CacheController.TAG, "Saving to cache file $relativePath")
        Log.i(CacheController.TAG, "We saved ${cacheFile.length()} bytes")
        Log.i(CacheController.TAG, "but there's ${tempFile.length()} bytes in the temp file")

        val record = FileRecord(
          url = url,
          etag = etag,
          relativePath = relativePath,
          lastAccessUtcSecs = nowUtc,
          lookupKey = datastore.safeCacheKey(URL(url)),
          downloadedAtUtcSecs = nowUtc,
          cacheMaxAge = maxAge ?: TimeUnit.SECONDS.convert(7, TimeUnit.DAYS),
          resourceAge = recordAge ?: 0L,
          cacheControl = cacheControl,
        )

        val result = datastore.writeRecord(record)

=======
   * Call when you've reached the end of the body input. This closes the streams to the player
   * socket and file (if any)
   */
  fun finishedWriting() {
    // If there's a temp file, we are caching it so move it from the temp file and write to index
    Log.i(CacheController.TAG, "flushing $fileOutputStream")
    fileOutputStream?.flush()
    Log.i(CacheController.TAG, "closing $fileOutputStream")
    fileOutputStream?.close()
    Log.i(CacheController.TAG, "temp file is $tempFile")
    Log.i(CacheController.TAG, "temp file has ${tempFile?.length()}")
    if (tempFile != null) {
      val cacheControl = responseHeaders.getCacheControl()
      val etag = responseHeaders.getETag()
      if (cacheControl != null && etag != null) {
        val cacheFile = datastore.moveFromTempFile(tempFile, URL(url))
        Log.d(CacheController.TAG, "move to cache file with path ${cacheFile.path}")

        val nowUtc = nowUtc()
        val recordAge = responseHeaders.getAge()?.toLongOrNull()
        val maxAge = parseMaxAge(cacheControl) ?: parseSMaxAge(
          cacheControl
        )
        val relativePath = cacheFile.toRelativeString(datastore.fileCacheDir())

        Log.i(CacheController.TAG, "Saving to cache file $relativePath")
        Log.i(CacheController.TAG, "We saved ${cacheFile.length()} bytes")
        Log.i(CacheController.TAG, "but there's ${tempFile.length()} bytes in the temp file")

        val record = FileRecord(
          url = url,
          etag = etag,
          relativePath = relativePath,
          lastAccessUtcSecs = nowUtc,
          lookupKey = datastore.safeCacheKey(URL(url)),
          downloadedAtUtcSecs = nowUtc,
          cacheMaxAge = maxAge ?: TimeUnit.SECONDS.convert(7, TimeUnit.DAYS),
          resourceAge = recordAge ?: 0L,
          cacheControl = cacheControl,
        )

        val result = datastore.writeRecord(record)

>>>>>>> c3f4b334
        // todo - return a fail or throw somerthing
      } else {
        // todo: need a logger
        Log.w(
          "CacheController", "Had temp file but not enough info to cache. " +
                  "cache-control: [$cacheControl] etag $etag"
        )
      }
    }
  }

  override fun close() {
    fileOutputStream?.close()
  }
}<|MERGE_RESOLUTION|>--- conflicted
+++ resolved
@@ -14,10 +14,7 @@
 import com.mux.player.internal.cache.getContentType
 import com.mux.player.internal.cache.getETag
 import com.mux.player.internal.cache.isContentTypeSegment
-<<<<<<< HEAD
-=======
 import com.mux.player.internal.cache.nowUtc
->>>>>>> c3f4b334
 import com.mux.player.internal.cache.parseMaxAge
 import com.mux.player.internal.cache.parseSMaxAge
 import kotlinx.coroutines.CoroutineScope
@@ -51,12 +48,6 @@
 
   private val playersWithCache = AtomicInteger(0)
   private val ioScope = CoroutineScope(Dispatchers.IO)
-<<<<<<< HEAD
-  // access gated via playersWithCache.
-  // Only start it if you incremented from 0, only stop if you decrement from 0
-//  private var proxyServer: ProxyServer? = null
-=======
->>>>>>> c3f4b334
 
   const val TAG = "CacheController"
 
@@ -79,51 +70,6 @@
     }
     if (!this::datastore.isInitialized) {
       datastore = cacheDatastore ?: CacheDatastore(appContext)
-    }
-  }
-
-  /**
-   * Call internally when a new MuxPlayer is created, if caching was enabled.
-   */
-  @JvmSynthetic
-  internal fun onPlayerCreated() {
-    Log.d(TAG, "onPlayerCreated: called")
-    val totalPlayersBefore = playersWithCache.getAndIncrement()
-    Log.d(TAG, "onPlayerCreated: had $totalPlayersBefore players")
-    if (totalPlayersBefore == 0) {
-      ioScope.launch { datastore.open() }
-//      proxyServer = ProxyServer()
-    }
-  }
-
-  /**
-   * Call internally when a MuxPlayer is released if caching was enabled.
-   *
-   * Try to call only once per player, even if caller calls release() multiple times
-   */
-  @JvmSynthetic
-  internal fun onPlayerReleased() {
-    if (Build.VERSION.SDK_INT >= Build.VERSION_CODES.N) {
-      closeDatastoreApiN()
-    } else {
-      closeDatastoreLegacy()
-    }
-  }
-
-  @TargetApi(Build.VERSION_CODES.N)
-  private fun closeDatastoreApiN() {
-    val totalPlayersNow = playersWithCache.updateAndGet { if (it > 0) it - 1 else it }
-    Log.d(TAG, "closeDatastoreApiN: now have $totalPlayersNow players")
-    if (totalPlayersNow == 0) {
-      ioScope.launch { datastore.close() }
-    }
-  }
-
-  private fun closeDatastoreLegacy() {
-    val totalPlayersNow = playersWithCache.decrementAndGet()
-    Log.d(TAG, "closeDatastoreLegacy: now have $totalPlayersNow players")
-    if (totalPlayersNow == 0) {
-      ioScope.launch { datastore.close() }
     }
   }
 
@@ -159,10 +105,6 @@
   fun downloadStarted(
     requestUrl: String,
     responseHeaders: Map<String, List<String>>,
-<<<<<<< HEAD
-//    playerOutputStream: OutputStream,
-=======
->>>>>>> c3f4b334
   ): WriteHandle {
 
     return if (shouldCacheResponse(requestUrl, responseHeaders)) {
@@ -171,10 +113,6 @@
       WriteHandle(
         controller = this,
         tempFile = tempFile,
-<<<<<<< HEAD
-//        playerOutputStream = playerOutputStream,
-=======
->>>>>>> c3f4b334
         responseHeaders = responseHeaders,
         datastore = datastore,
         url = requestUrl,
@@ -184,10 +122,6 @@
       WriteHandle(
         controller = this,
         tempFile = null,
-<<<<<<< HEAD
-//        playerOutputStream = playerOutputStream,
-=======
->>>>>>> c3f4b334
         url = requestUrl,
         datastore = datastore,
         responseHeaders = responseHeaders,
@@ -273,14 +207,6 @@
 
     return true
   }
-}
-
-<<<<<<< HEAD
-
-
-
-
-
 }
 
 /**
@@ -296,21 +222,6 @@
   directory: File,
 ) : Closeable {
 
-=======
-/**
- * Object for reading from the Cache. The methods on this object will read bytes from a cache copy
- * of the remote resource.
- *
- * Use [readAllInto] to read the entire file into an OutputStream.
- */
-internal class ReadHandle internal constructor(
-  val url: String,
-  val file: FileRecord,
-  datastore: CacheDatastore,
-  directory: File,
-) : Closeable {
-
->>>>>>> c3f4b334
   companion object {
     const val READ_SIZE = 32 * 1024
   }
@@ -365,90 +276,20 @@
   private val controller: CacheController,
   private val datastore: CacheDatastore,
   private val tempFile: File?,
-<<<<<<< HEAD
-//    private val playerOutputStream: OutputStream,
 ): Closeable {
 
   private val fileOutputStream = tempFile?.let { BufferedOutputStream(FileOutputStream(it)) }
-//    private val fileOutputStream = tempFile?.let { FileOutputStream(it) }
-=======
-): Closeable {
-
-  private val fileOutputStream = tempFile?.let { BufferedOutputStream(FileOutputStream(it)) }
->>>>>>> c3f4b334
 
   /**
    * Writes the given bytes to both the player socket and the file
    */
   fun write(data: ByteArray, offset: Int, len: Int) {
-<<<<<<< HEAD
-//      playerOutputStream.write(data, offset, len)
-=======
->>>>>>> c3f4b334
     Log.i(CacheController.TAG, "Writing $len bytes unless $fileOutputStream is null")
     fileOutputStream?.write(data, offset, len)
     fileOutputStream?.flush()
   }
 
   /**
-<<<<<<< HEAD
-   * Writes the given String's bytes to both the player socket and the file
-   */
-//    fun write(data: String) {
-//      playerOutputStream.write(data.toByteArray(Charsets.US_ASCII))
-//      fileOutputStream?.write(data.toByteArray(Charsets.US_ASCII))
-//    }
-
-  /**
-   * Call when you've reached the end of the body input. This closes the streams to the player
-   * socket and file (if any)
-   */
-  fun finishedWriting() {
-//      playerOutputStream.close()
-
-    // If there's a temp file, we are caching it so move it from the temp file and write to index
-    Log.i(CacheController.TAG, "flushing $fileOutputStream")
-    fileOutputStream?.flush()
-    Log.i(CacheController.TAG, "closing $fileOutputStream")
-    fileOutputStream?.close()
-    Log.i(CacheController.TAG, "temp file is $tempFile")
-    Log.i(CacheController.TAG, "temp file has ${tempFile?.length()}")
-    if (tempFile != null) {
-      val cacheControl = responseHeaders.getCacheControl()
-      val etag = responseHeaders.getETag()
-      if (cacheControl != null && etag != null) {
-        val cacheFile = datastore.moveFromTempFile(tempFile, URL(url))
-        Log.d(CacheController.TAG, "move to cache file with path ${cacheFile.path}")
-
-        val nowUtc = System.currentTimeMillis().let { timeMs ->
-          val timezone = TimeZone.getDefault()
-          (timeMs + timezone.getOffset(timeMs)) / 1000
-        }
-        val recordAge = responseHeaders.getAge()?.toLongOrNull()
-        val maxAge = parseMaxAge(cacheControl) ?: parseSMaxAge(
-          cacheControl
-        )
-        val relativePath = cacheFile.toRelativeString(datastore.fileCacheDir())
-
-        Log.i(CacheController.TAG, "Saving to cache file $relativePath")
-        Log.i(CacheController.TAG, "We saved ${cacheFile.length()} bytes")
-        Log.i(CacheController.TAG, "but there's ${tempFile.length()} bytes in the temp file")
-
-        val record = FileRecord(
-          url = url,
-          etag = etag,
-          relativePath = relativePath,
-          lastAccessUtcSecs = nowUtc,
-          lookupKey = datastore.safeCacheKey(URL(url)),
-          downloadedAtUtcSecs = nowUtc,
-          cacheMaxAge = maxAge ?: TimeUnit.SECONDS.convert(7, TimeUnit.DAYS),
-          resourceAge = recordAge ?: 0L,
-          cacheControl = cacheControl,
-        )
-
-        val result = datastore.writeRecord(record)
-
-=======
    * Call when you've reached the end of the body input. This closes the streams to the player
    * socket and file (if any)
    */
@@ -492,7 +333,6 @@
 
         val result = datastore.writeRecord(record)
 
->>>>>>> c3f4b334
         // todo - return a fail or throw somerthing
       } else {
         // todo: need a logger
