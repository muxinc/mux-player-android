package com.mux.player.internal.cache

import android.content.ContentValues
import android.database.Cursor

internal data class FileRecord(
  val url: String,
  val etag: String,
  val relativePath: String,
  val sizeOnDisk: Long,
  val lookupKey: String,
  val lastAccessUtcSecs: Long,
  val downloadedAtUtcSecs: Long,
  val cacheMaxAge: Long,
  val resourceAge: Long,
  val cacheControl: String,
<<<<<<< HEAD
)
=======
) {
  fun isStale(nowUtc: Long): Boolean {
    return (nowUtc - downloadedAtUtcSecs) + resourceAge >= cacheMaxAge
  }
}
>>>>>>> a8bd28bd

@JvmSynthetic
internal fun FileRecord.toContentValues(): ContentValues {
  val values = ContentValues()

  values.apply {
    put(IndexSql.Files.Columns.lookupKey, lookupKey)
    put(IndexSql.Files.Columns.etag, etag)
    put(IndexSql.Files.Columns.filePath, relativePath)
    put(IndexSql.Files.Columns.remoteUrl, url)
    put(IndexSql.Files.Columns.downloadedAtUnixTime, downloadedAtUtcSecs)
    put(IndexSql.Files.Columns.maxAgeUnixTime, cacheMaxAge)
    put(IndexSql.Files.Columns.resourceAgeUnixTime, resourceAge)
    put(IndexSql.Files.Columns.cacheControl, cacheControl)
    put(IndexSql.Files.Columns.lastAccessUnixTime, lastAccessUtcSecs)
    put(IndexSql.Files.Columns.diskSize, sizeOnDisk)
  }

  return values
}

@JvmSynthetic
internal fun Cursor.toFileRecord(): FileRecord {
  return FileRecord(
    url = getStringOrThrow(IndexSql.Files.Columns.remoteUrl),
    lookupKey = getStringOrThrow(IndexSql.Files.Columns.lookupKey),
    lastAccessUtcSecs = getLongOrThrow(IndexSql.Files.Columns.lastAccessUnixTime),
    etag = getStringOrThrow(IndexSql.Files.Columns.etag),
    relativePath = getStringOrThrow(IndexSql.Files.Columns.filePath),
    downloadedAtUtcSecs = getLongOrThrow(IndexSql.Files.Columns.downloadedAtUnixTime),
    cacheMaxAge = getLongOrThrow(IndexSql.Files.Columns.maxAgeUnixTime),
    resourceAge = getLongOrThrow(IndexSql.Files.Columns.resourceAgeUnixTime),
    cacheControl = getStringOrThrow(IndexSql.Files.Columns.cacheControl),
    sizeOnDisk = getLongOrThrow(IndexSql.Files.Columns.diskSize),
  )
}<|MERGE_RESOLUTION|>--- conflicted
+++ resolved
@@ -14,15 +14,11 @@
   val cacheMaxAge: Long,
   val resourceAge: Long,
   val cacheControl: String,
-<<<<<<< HEAD
-)
-=======
 ) {
   fun isStale(nowUtc: Long): Boolean {
     return (nowUtc - downloadedAtUtcSecs) + resourceAge >= cacheMaxAge
   }
 }
->>>>>>> a8bd28bd
 
 @JvmSynthetic
 internal fun FileRecord.toContentValues(): ContentValues {
