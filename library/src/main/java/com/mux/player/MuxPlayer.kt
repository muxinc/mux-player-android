--- conflicted
+++ resolved
@@ -58,13 +58,8 @@
         envKey = muxDataKey ?: "", // empty string should infer the key
         customerData = initialCustomerData,
         player = this,
-<<<<<<< HEAD
-//        playerView = null,
-//        customOptions = null,
-=======
         playerView = null,
         customOptions = null,
->>>>>>> 3a683fde
         network = network,
         playerBinding = exoPlayerBinding,
         )
