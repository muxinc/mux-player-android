package com.mux.player

import android.content.Context
import android.view.SurfaceView
import android.view.TextureView
import androidx.media3.common.MediaItem
import androidx.media3.common.Player
import androidx.media3.common.Player.Listener
import androidx.media3.datasource.DefaultDataSource
import androidx.media3.exoplayer.ExoPlayer
import androidx.media3.exoplayer.analytics.AnalyticsListener
import com.mux.player.MuxPlayer.Builder
import com.mux.player.internal.Logger
import com.mux.player.internal.cache.MuxPlayerCache
import com.mux.player.internal.createLogcatLogger
import com.mux.player.internal.createNoLogger
import com.mux.player.media.MediaItems
import com.mux.player.media.MuxDataSource
import com.mux.player.media.MuxMediaSourceFactory
import com.mux.stats.sdk.core.model.CustomerData
import com.mux.stats.sdk.muxstats.ExoPlayerBinding
import com.mux.stats.sdk.muxstats.INetworkRequest
import com.mux.stats.sdk.muxstats.MuxDataSdk
import com.mux.stats.sdk.muxstats.MuxStatsSdkMedia3
import com.mux.stats.sdk.muxstats.media3.BuildConfig as MuxDataBuildConfig

/**
 * Mux player for native Android. An [ExoPlayer] with a few extra APIs for interacting with
 * Mux Video. This player also integrates transparently with Mux Data when you play Mux Video Assets
 *
 * ### Basic Usage
 * MuxPlayer is almost a direct drop-in replacement for [ExoPlayer]. To create instances of
 * [MuxPlayer], use our [Builder]
 *
 * To play Mux Assets, you can create a MediaItem using [MediaItems.fromMuxPlaybackId], or
 * [MediaItems.builderFromMuxPlaybackId]
 *
 * ### Customizing ExoPlayer
 * The underlying [ExoPlayer.Builder] can be reached using [Builder.applyExoConfig] (java callers
 * can use [Builder.plusExoConfig]). If you need to inject any custom objects into the underlying
 * ExoPlayer, you are able to do so this way. Please note that doing this may interfere with Mux
 * Player's features.
 */
class MuxPlayer private constructor(
  private val exoPlayer: ExoPlayer,
  private val muxDataKey: String?,
  private val logger: Logger,
  private val muxCacheEnabled: Boolean = true,
  private val cache: MuxPlayerCache,
  context: Context,
  initialCustomerData: CustomerData,
  network: INetworkRequest? = null,
  exoPlayerBinding: ExoPlayerBinding? = null
) : Player by exoPlayer {

  private var muxStats: MuxStatsSdkMedia3<ExoPlayer>? = null
  private var released: Boolean = false

<<<<<<< HEAD
  fun addAnalyticsListener(listener: AnalyticsListener) {
    exoPlayer.addAnalyticsListener(listener)
  }

  /**
   * This method is *optional*.
   *
   * Records the size of the player. Note: you only need to call this method if you're using
   * [setVideoSurfaceHolder] or similar methods. You don't need to call if if you're using the
   * default `PlayerView`, or a [SurfaceView] or [TextureView].
   *
   * @param widthPx The width of the player view, in px
   * @param heightPx The height of the player view, in px
   */
  fun recordPlayerSize(widthPx: Int, heightPx: Int) {
    muxStats?.setPlayerSize(widthPx, heightPx)
  }

  override fun setVideoSurfaceView(surfaceView: SurfaceView?) {
    // We don't need the whole PlayerView, the surface (inside surfaceView) is where content goes
    muxStats?.setPlayerView(surfaceView)
    exoPlayer.setVideoSurfaceView(surfaceView)
  }

  override fun setVideoTextureView(textureView: TextureView?) {
    // We don't need the whole PlayerView, the surface (inside textureView) is where content goes
    muxStats?.setPlayerView(textureView)
    exoPlayer.setVideoTextureView(textureView)
=======
  /**
   * Updates the Mux [CustomerData] reported by this player. This data will be applied until you
   * change it again, or [release] this player.
   */
  fun updateCustomerData(customerData: CustomerData) {
    muxStats?.updateCustomerData(customerData)
>>>>>>> 83488135
  }

  override fun release() {
    // good to release muxStats first, so it doesn't call to the player after release
    muxStats?.release()
    muxStats = null

    // exoPlayer can handle multiple calls itself, not our deal
    exoPlayer.release()
    cache.release()

    released = true
  }

  init {
    // listen internally before Mux Data gets events, in case we need to handle something before
    // the data SDK sees (like media metadata for new streams during a MediaItem transition, etc)
    exoPlayer.addListener(object : Listener {
      // more listener methods here if required
      override fun onMediaItemTransition(mediaItem: MediaItem?, reason: Int) {
        //muxStats?.videoChange(CustomerVideoData())
      }
    })

    // init Mux Data
    val muxPlayerDevice = MuxDataSdk.AndroidDevice(
      ctx = context,
      playerVersion = BuildConfig.LIB_VERSION,
      muxPluginName = "mux-media3",
      muxPluginVersion = MuxDataBuildConfig.LIB_VERSION,
      playerSoftware = "mux-player-android"
    )
    if (exoPlayerBinding == null) {
      muxStats = MuxStatsSdkMedia3(
        context = context,
        envKey = muxDataKey ?: "", // empty string should infer the key
        customerData = initialCustomerData,
        player = exoPlayer,
        device = muxPlayerDevice,
        playerBinding = ExoPlayerBinding(),
      )
    } else {
      muxStats = MuxStatsSdkMedia3(
        context = context,
        envKey = muxDataKey ?: "", // empty string should infer the key
        customerData = initialCustomerData,
        player = exoPlayer,
        playerView = null,
        customOptions = null,
        device = muxPlayerDevice,
        network = network,
        playerBinding = exoPlayerBinding,
      )
    }
  }

  /**
   * Builds instances of [MuxPlayer]. To configure the underlying [ExoPlayer], you can use
   * [plusExoConfig], and provide a function to update an [ExoPlayer.Builder]. Note that configuring
   * or overriding certain objects with [plusExoConfig] may degrade the player's behavior
   *
   * Mux provides some specially-configured media3 factories such as [MuxMediaSourceFactory] that
   * you should prefer to use with this SDK.
   *
   * ### Customizing ExoPlayer
   * If you need to customize the underlying exoplayer, you can use [applyExoConfig]. Note that this
   * may interfere with Mux Player's features. See [MuxMediaSourceFactory] for more details on what
   * we do to configure exoplayer if you are having issues
   *
   * @see build
   *
   * @see MuxMediaSourceFactory
   */
  class Builder private constructor(

    /**
     * The [Context] in which you're running your player. Using an `Activity` will provide the most
     * telemetry for Mux Data
     */
    private val context: Context,
    private val playerBuilder: ExoPlayer.Builder,
  ) {

    private var dataEnvKey: String? = null
    private var enableSmartCache: Boolean = false
    private var logger: Logger? = null
    private var customerData: CustomerData = CustomerData()
    private var exoPlayerBinding: ExoPlayerBinding? = null
    private var network: INetworkRequest? = null
    private var muxPlayerCache: MuxPlayerCache = MuxPlayerCache.create(
      context.applicationContext,
      logger = logger ?: createNoLogger()
    )

    constructor(context: Context) : this(context, ExoPlayer.Builder(context))

    /**
     * Sets a custom Mux Data Env Key for this player. If you're playing videos hosted on Mux Video,
     * this can be inferred to be the env key associated with the video asset's org and environment.
     */
    @Suppress("unused")
    fun setMuxDataEnv(envKey: String): Builder {
      dataEnvKey = envKey
      return this
    }

    /**
     * Enable or disable Mux Player's smart cache for this player.
     *
     * Mux's Smart caching differs from ExoPlayer's SimpleCache in that it can respond to directives
     * from Mux Video's delivery infrastructure to maximize cache efficiency and playback
     * experience.
     *
     * The smart-cache API is experimental and may not yet be suitable for all playback situations.
     * Smart caching should be most effective for short-form content. Support for additional
     * situations and use-cases is planned before 1.0 of Mux Player.
     */
    @Suppress("unused")
    fun enableSmartCache(enable: Boolean): Builder {
      enableSmartCache = enable
      setUpMediaSourceFactory(this.playerBuilder)
      return this
    }

    /**
     * Enables logcat from Mux's custom player components. ExoPlayer's logging cannot be turned off
     */
    @Suppress("unused")
    fun enableLogcat(enableLogcat: Boolean): Builder {
      logger = if (enableLogcat) {
        createLogcatLogger()
      } else {
        createNoLogger()
      }
      return this
    }

    /**
     * Adds the given Mux Data metadata to this player. Previously-added data will not be cleared,
     * but can be overridden with other values
     */
    @Suppress("unused")
    fun addMonitoringData(customerData: CustomerData): Builder {
      this.customerData.update(customerData)
      return this
    }

    @Suppress("unused")
    fun addExoPlayerBinding(binding: ExoPlayerBinding): Builder {
      this.exoPlayerBinding = binding
      return this
    }

    @Suppress("unused")
    fun addNetwork(network: INetworkRequest): Builder {
      this.network = network
      return this
    }

    /**
     * Allows you to configure the underlying [ExoPlayer] by adding your own [ExoPlayer.Builder]
     * parameters to it. Note that some of your configuration may be overwritten
     *
     * Calling `build` on the provided [ExoPlayer.Builder] will result in a crash eventually
     *
     * @see MuxMediaSourceFactory
     */
    @Suppress("MemberVisibilityCanBePrivate")
    fun plusExoConfig(plus: PlusExoBuilder): Builder {
      plus.apply(playerBuilder)
      return this
    }

    /**
     * Allows you to configure the underlying [ExoPlayer] by adding your own [ExoPlayer.Builder]
     * parameters to it. Note that some of your configuration may be overwritten
     *
     * Calling `build` in this block will result in a crash eventually, so don't.
     *
     * @see MuxMediaSourceFactory
     */
    @JvmSynthetic // Hide from java, "Thing.() -> Unit" doesn't translate well
    fun applyExoConfig(block: ExoPlayer.Builder.() -> Unit): Builder {
      playerBuilder.block()
      return this
    }

    /**
     * Creates a new [MuxPlayer].
     */
    fun build(): MuxPlayer {
      return MuxPlayer(
        context = context,
        exoPlayer = this.playerBuilder.build(),
        muxDataKey = this.dataEnvKey,
        muxCacheEnabled = enableSmartCache,
        logger = logger ?: createNoLogger(),
        initialCustomerData = customerData,
        network = network,
        cache = muxPlayerCache,
        exoPlayerBinding = exoPlayerBinding,
      )
    }

    /**
     * Internal function allows adding arbitrary loggers. Good for unit tests where you don't have a
     * real logcat
     */
    @Suppress("unused")
    @JvmSynthetic
    internal fun setLogger(logger: Logger): Builder {
      this.logger = logger
      return this
    }

    private fun setUpMediaSourceFactory(builder: ExoPlayer.Builder) {
      // For now, the only reason to use MuxDataSource is when caching is enabled
      val mediaSourceFactory = if (enableSmartCache) {
        MuxMediaSourceFactory.create(
          ctx = context,
          logger = this.logger ?: createNoLogger(),
          dataSourceFactory = DefaultDataSource.Factory(
            context,
            MuxDataSource.Factory(
              muxPlayerCache = this.muxPlayerCache
            )
          ),
        )
      } else {
        MuxMediaSourceFactory.create(
          ctx = context,
          logger = this.logger ?: createNoLogger(),
          dataSourceFactory = DefaultDataSource.Factory(context),
        )
      }
      builder.setMediaSourceFactory(mediaSourceFactory)
    }

    init {
      setUpMediaSourceFactory(playerBuilder)
    }

    /**
     * Use with [plusExoConfig] to configure MuxPlayer's underlying [ExoPlayer]
     */
    fun interface PlusExoBuilder {
      fun apply(builder: ExoPlayer.Builder)
    }
  }
}<|MERGE_RESOLUTION|>--- conflicted
+++ resolved
@@ -56,43 +56,42 @@
   private var muxStats: MuxStatsSdkMedia3<ExoPlayer>? = null
   private var released: Boolean = false
 
-<<<<<<< HEAD
-  fun addAnalyticsListener(listener: AnalyticsListener) {
-    exoPlayer.addAnalyticsListener(listener)
-  }
-
-  /**
-   * This method is *optional*.
-   *
-   * Records the size of the player. Note: you only need to call this method if you're using
-   * [setVideoSurfaceHolder] or similar methods. You don't need to call if if you're using the
-   * default `PlayerView`, or a [SurfaceView] or [TextureView].
-   *
-   * @param widthPx The width of the player view, in px
-   * @param heightPx The height of the player view, in px
-   */
-  fun recordPlayerSize(widthPx: Int, heightPx: Int) {
-    muxStats?.setPlayerSize(widthPx, heightPx)
-  }
-
-  override fun setVideoSurfaceView(surfaceView: SurfaceView?) {
-    // We don't need the whole PlayerView, the surface (inside surfaceView) is where content goes
-    muxStats?.setPlayerView(surfaceView)
-    exoPlayer.setVideoSurfaceView(surfaceView)
-  }
-
-  override fun setVideoTextureView(textureView: TextureView?) {
-    // We don't need the whole PlayerView, the surface (inside textureView) is where content goes
-    muxStats?.setPlayerView(textureView)
-    exoPlayer.setVideoTextureView(textureView)
-=======
   /**
    * Updates the Mux [CustomerData] reported by this player. This data will be applied until you
    * change it again, or [release] this player.
    */
   fun updateCustomerData(customerData: CustomerData) {
     muxStats?.updateCustomerData(customerData)
->>>>>>> 83488135
+  }
+
+  fun addAnalyticsListener(listener: AnalyticsListener) {
+    exoPlayer.addAnalyticsListener(listener)
+  }
+
+  /**
+   * This method is *optional*.
+   *
+   * Records the size of the player. Note: you only need to call this method if you're using
+   * [setVideoSurfaceHolder] or similar methods. You don't need to call if if you're using the
+   * default `PlayerView`, or a [SurfaceView] or [TextureView].
+   *
+   * @param widthPx The width of the player view, in px
+   * @param heightPx The height of the player view, in px
+   */
+  fun recordPlayerSize(widthPx: Int, heightPx: Int) {
+    muxStats?.setPlayerSize(widthPx, heightPx)
+  }
+
+  override fun setVideoSurfaceView(surfaceView: SurfaceView?) {
+    // We don't need the whole PlayerView, the surface (inside surfaceView) is where content goes
+    muxStats?.setPlayerView(surfaceView)
+    exoPlayer.setVideoSurfaceView(surfaceView)
+  }
+
+  override fun setVideoTextureView(textureView: TextureView?) {
+    // We don't need the whole PlayerView, the surface (inside textureView) is where content goes
+    muxStats?.setPlayerView(textureView)
+    exoPlayer.setVideoTextureView(textureView)
   }
 
   override fun release() {
