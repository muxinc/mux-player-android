// Top-level build file where you can add configuration options common to all sub-projects/modules.
plugins {
<<<<<<< HEAD
  id("com.android.application") version "8.1.2" apply false
  id("org.jetbrains.kotlin.android") version "1.8.0" apply false
  id("com.android.library") version "8.1.2" apply false
=======
  id("com.android.application") version "8.1.3" apply false
  id("org.jetbrains.kotlin.android") version "1.8.0" apply false
  id("com.android.library") version "8.1.3" apply false
>>>>>>> e86b60d5
  id("com.mux.gradle.android.mux-android-distribution") version "1.1.2" apply false
}

allprojects {
  ext {
    set("muxDataVersion", "dev-customer_data_fix-027c482")
  }
}<|MERGE_RESOLUTION|>--- conflicted
+++ resolved
@@ -1,14 +1,8 @@
 // Top-level build file where you can add configuration options common to all sub-projects/modules.
 plugins {
-<<<<<<< HEAD
-  id("com.android.application") version "8.1.2" apply false
-  id("org.jetbrains.kotlin.android") version "1.8.0" apply false
-  id("com.android.library") version "8.1.2" apply false
-=======
   id("com.android.application") version "8.1.3" apply false
   id("org.jetbrains.kotlin.android") version "1.8.0" apply false
   id("com.android.library") version "8.1.3" apply false
->>>>>>> e86b60d5
   id("com.mux.gradle.android.mux-android-distribution") version "1.1.2" apply false
 }
 
