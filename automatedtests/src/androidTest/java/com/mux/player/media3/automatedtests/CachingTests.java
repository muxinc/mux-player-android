<<<<<<< HEAD
//package com.mux.player.media3.automatedtests;
//
//import static android.Manifest.permission.READ_EXTERNAL_STORAGE;
//import static android.Manifest.permission.WRITE_EXTERNAL_STORAGE;
//import static androidx.test.rule.GrantPermissionRule.grant;
//import static org.junit.Assert.fail;
//
//import android.Manifest;
//import android.os.Environment;
//import android.util.Log;
//import androidx.test.ext.junit.runners.AndroidJUnit4;
//import androidx.test.filters.LargeTest;
//import androidx.test.rule.GrantPermissionRule;
//import com.google.common.base.Charsets;
//import com.mux.player.cacheing.HttpParser;
//import com.mux.player.cacheing.ProxyServer;
//;
//import java.io.ByteArrayInputStream;
//import java.io.File;
//import java.io.FileOutputStream;
//import java.net.MalformedURLException;
//import java.net.URL;
//import java.nio.charset.StandardCharsets;
//import java.util.Random;
//import org.junit.Before;
//import org.junit.Rule;
//import org.junit.Test;
//import org.junit.runner.RunWith;
//
//@LargeTest
//@RunWith(AndroidJUnit4.class)
//public class CachingTests extends TestBase{
//
//  protected ProxyServer proxyServer;
//
//  @Before
//  public void init() {
//    // start proxy server on port 6000, run in seprate thread by default
//    proxyServer = new ProxyServer(6000);
//    try {
//      urlToPlay = proxyServer.encodeUrl(
//          new URL(
//              "https://demo.unified-streaming.com/k8s/features/stable/video/tears-of-steel/tears-of-steel.ism/.m3u8")
//      ).toString();
//    } catch (MalformedURLException ex) {
//      fail(ex.getMessage());
//    }
//    super.init();
//  }
//
//  @Test
//  public void testProxyPlayback() {
//    try {
//      if (!testActivity.waitForPlaybackToStart(waitForPlaybackToStartInMS )) {
//        fail("Playback did not start in " + waitForPlaybackToStartInMS + " milliseconds !!!");
//      }
//      Thread.sleep(PLAY_PERIOD_IN_MS);
//    } catch (Exception e) {
//      fail(getExceptionFullTraceAndMessage(e));
//    }
//    Log.e(TAG, "All done !!!");
//  }
//}
=======
package com.mux.player.media3.automatedtests;

import static android.Manifest.permission.READ_EXTERNAL_STORAGE;
import static android.Manifest.permission.WRITE_EXTERNAL_STORAGE;
import static androidx.test.rule.GrantPermissionRule.grant;
import static org.junit.Assert.fail;

import android.Manifest;
import android.os.Environment;
import android.util.Log;
import androidx.test.ext.junit.runners.AndroidJUnit4;
import androidx.test.filters.LargeTest;
import androidx.test.rule.GrantPermissionRule;
import com.google.common.base.Charsets;
;
import java.io.ByteArrayInputStream;
import java.io.File;
import java.io.FileOutputStream;
import java.net.MalformedURLException;
import java.net.URL;
import java.nio.charset.StandardCharsets;
import java.util.Random;
import org.junit.Before;
import org.junit.Rule;
import org.junit.Test;
import org.junit.runner.RunWith;

@LargeTest
@RunWith(AndroidJUnit4.class)
public class CachingTests extends TestBase{


  @Before
  public void init() {
    // start proxy server on port 6000, run in seprate thread by default
    urlToPlay = "https://demo.unified-streaming.com/k8s/features/stable/video/tears-of-steel/tears-of-steel.ism/.m3u8";
    super.init();
  }

  @Test
  public void testProxyPlayback() {
    try {
      if (!testActivity.waitForPlaybackToStart(waitForPlaybackToStartInMS )) {
        fail("Playback did not start in " + waitForPlaybackToStartInMS + " milliseconds !!!");
      }
      Thread.sleep(PLAY_PERIOD_IN_MS);
    } catch (Exception e) {
      fail(getExceptionFullTraceAndMessage(e));
    }
    Log.e(TAG, "All done !!!");
  }
}
>>>>>>> c3f4b334
<|MERGE_RESOLUTION|>--- conflicted
+++ resolved
@@ -1,68 +1,3 @@
-<<<<<<< HEAD
-//package com.mux.player.media3.automatedtests;
-//
-//import static android.Manifest.permission.READ_EXTERNAL_STORAGE;
-//import static android.Manifest.permission.WRITE_EXTERNAL_STORAGE;
-//import static androidx.test.rule.GrantPermissionRule.grant;
-//import static org.junit.Assert.fail;
-//
-//import android.Manifest;
-//import android.os.Environment;
-//import android.util.Log;
-//import androidx.test.ext.junit.runners.AndroidJUnit4;
-//import androidx.test.filters.LargeTest;
-//import androidx.test.rule.GrantPermissionRule;
-//import com.google.common.base.Charsets;
-//import com.mux.player.cacheing.HttpParser;
-//import com.mux.player.cacheing.ProxyServer;
-//;
-//import java.io.ByteArrayInputStream;
-//import java.io.File;
-//import java.io.FileOutputStream;
-//import java.net.MalformedURLException;
-//import java.net.URL;
-//import java.nio.charset.StandardCharsets;
-//import java.util.Random;
-//import org.junit.Before;
-//import org.junit.Rule;
-//import org.junit.Test;
-//import org.junit.runner.RunWith;
-//
-//@LargeTest
-//@RunWith(AndroidJUnit4.class)
-//public class CachingTests extends TestBase{
-//
-//  protected ProxyServer proxyServer;
-//
-//  @Before
-//  public void init() {
-//    // start proxy server on port 6000, run in seprate thread by default
-//    proxyServer = new ProxyServer(6000);
-//    try {
-//      urlToPlay = proxyServer.encodeUrl(
-//          new URL(
-//              "https://demo.unified-streaming.com/k8s/features/stable/video/tears-of-steel/tears-of-steel.ism/.m3u8")
-//      ).toString();
-//    } catch (MalformedURLException ex) {
-//      fail(ex.getMessage());
-//    }
-//    super.init();
-//  }
-//
-//  @Test
-//  public void testProxyPlayback() {
-//    try {
-//      if (!testActivity.waitForPlaybackToStart(waitForPlaybackToStartInMS )) {
-//        fail("Playback did not start in " + waitForPlaybackToStartInMS + " milliseconds !!!");
-//      }
-//      Thread.sleep(PLAY_PERIOD_IN_MS);
-//    } catch (Exception e) {
-//      fail(getExceptionFullTraceAndMessage(e));
-//    }
-//    Log.e(TAG, "All done !!!");
-//  }
-//}
-=======
 package com.mux.player.media3.automatedtests;
 
 import static android.Manifest.permission.READ_EXTERNAL_STORAGE;
@@ -114,5 +49,4 @@
     }
     Log.e(TAG, "All done !!!");
   }
-}
->>>>>>> c3f4b334
+}