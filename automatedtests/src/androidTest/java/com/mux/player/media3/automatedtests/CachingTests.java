package com.mux.player.media3.automatedtests;

import static android.Manifest.permission.READ_EXTERNAL_STORAGE;
import static android.Manifest.permission.WRITE_EXTERNAL_STORAGE;
import static androidx.test.rule.GrantPermissionRule.grant;
import static org.junit.Assert.fail;

import android.Manifest;
import android.os.Environment;
import android.util.Log;
import androidx.test.ext.junit.runners.AndroidJUnit4;
import androidx.test.filters.LargeTest;
import androidx.test.rule.GrantPermissionRule;
import com.google.common.base.Charsets;
import com.mux.player.cacheing.HttpParser;
import com.mux.player.cacheing.ProxyServer;
;
import java.io.ByteArrayInputStream;
import java.io.File;
import java.io.FileOutputStream;
import java.net.MalformedURLException;
import java.net.URL;
import java.nio.charset.StandardCharsets;
import java.util.Random;
import org.junit.Before;
import org.junit.Rule;
import org.junit.Test;
import org.junit.runner.RunWith;

@LargeTest
@RunWith(AndroidJUnit4.class)
public class CachingTests extends TestBase{

  protected ProxyServer proxyServer;

  @Before
  public void init() {
<<<<<<< HEAD
    urlToPlay = "http://localhost:6000/.m3u8";
=======
>>>>>>> 38b3c5e1
    // start proxy server on port 6000, run in seprate thread by default
    proxyServer = new ProxyServer(6000);
    try {
      urlToPlay = proxyServer.encodeUrl(
          new URL(
              "https://demo.unified-streaming.com/k8s/features/stable/video/tears-of-steel/tears-of-steel.ism/.m3u8")
      ).toString();
    } catch (MalformedURLException ex) {
      fail(ex.getMessage());
    }
    super.init();
  }

  @Test
  public void testProxyPlayback() {
    try {
<<<<<<< HEAD
      if (!testActivity.waitForPlaybackToStart(waitForPlaybackToStartInMS * 10)) {
=======
      if (!testActivity.waitForPlaybackToStart(waitForPlaybackToStartInMS )) {
>>>>>>> 38b3c5e1
        fail("Playback did not start in " + waitForPlaybackToStartInMS + " milliseconds !!!");
      }
      Thread.sleep(PLAY_PERIOD_IN_MS);
    } catch (Exception e) {
      fail(getExceptionFullTraceAndMessage(e));
    }
    Log.e(TAG, "All done !!!");
  }
}<|MERGE_RESOLUTION|>--- conflicted
+++ resolved
@@ -35,10 +35,6 @@
 
   @Before
   public void init() {
-<<<<<<< HEAD
-    urlToPlay = "http://localhost:6000/.m3u8";
-=======
->>>>>>> 38b3c5e1
     // start proxy server on port 6000, run in seprate thread by default
     proxyServer = new ProxyServer(6000);
     try {
@@ -55,11 +51,7 @@
   @Test
   public void testProxyPlayback() {
     try {
-<<<<<<< HEAD
-      if (!testActivity.waitForPlaybackToStart(waitForPlaybackToStartInMS * 10)) {
-=======
       if (!testActivity.waitForPlaybackToStart(waitForPlaybackToStartInMS )) {
->>>>>>> 38b3c5e1
         fail("Playback did not start in " + waitForPlaybackToStartInMS + " milliseconds !!!");
       }
       Thread.sleep(PLAY_PERIOD_IN_MS);
